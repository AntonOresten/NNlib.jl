--- conflicted
+++ resolved
@@ -4,27 +4,17 @@
 # Include APIs
 include("dim_helpers.jl")
 
-<<<<<<< HEAD
-export σ, sigmoid, relu, leakyrelu, elu, gelu, swish, selu, softplus, softsign, logσ, logsigmoid,
-  softmax, logsoftmax, maxpool, meanpool, batched_mul, batched_transpose, batched_adjoint
-=======
 # NNPACK support
 if Sys.islinux() || Sys.isapple()
     include("nnpack/NNPACK.jl")
 else
     is_nnpack_available() = false
 end
->>>>>>> 342928eb
 
 include("activation.jl")
 include("softmax.jl")
-<<<<<<< HEAD
-include("logsoftmax.jl")
-include("linalg.jl")
 include("batchedmul.jl")
-=======
 include("gemm.jl")
->>>>>>> 342928eb
 include("conv.jl")
 include("pooling.jl")
 
